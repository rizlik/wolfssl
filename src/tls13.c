--- conflicted
+++ resolved
@@ -187,14 +187,8 @@
             len = WC_SHA512_DIGEST_SIZE;
             break;
         #endif
-<<<<<<< HEAD
         default:
             return BAD_FUNC_ARG;
-=======
-
-        default:
-            break;
->>>>>>> 13d81f1f
     }
 
     /* When length is 0 then use zeroed data of digest length. */
