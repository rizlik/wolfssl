/* test.h */

#ifndef wolfSSL_TEST_H
#define wolfSSL_TEST_H

#include <stdio.h>
#include <stdlib.h>
#include <assert.h>
#include <ctype.h>
#include <wolfssl/wolfcrypt/types.h>
#include <wolfssl/wolfcrypt/error-crypt.h>
#include <wolfssl/wolfcrypt/random.h>
#include <wolfssl/wolfcrypt/mem_track.h>

#ifdef ATOMIC_USER
    #include <wolfssl/wolfcrypt/aes.h>
    #include <wolfssl/wolfcrypt/arc4.h>
    #include <wolfssl/wolfcrypt/hmac.h>
#endif
#ifdef HAVE_PK_CALLBACKS
    #include <wolfssl/wolfcrypt/asn.h>
    #ifdef HAVE_ECC
        #include <wolfssl/wolfcrypt/ecc.h>
    #endif /* HAVE_ECC */
#endif /*HAVE_PK_CALLBACKS */

#ifdef USE_WINDOWS_API
    #include <winsock2.h>
    #include <process.h>
    #ifdef TEST_IPV6            /* don't require newer SDK for IPV4 */
        #include <ws2tcpip.h>
        #include <wspiapi.h>
    #endif
    #define SOCKET_T SOCKET
    #define SNPRINTF _snprintf
#elif defined(WOLFSSL_MDK_ARM) || defined(WOLFSSL_KEIL_TCP_NET)
    #include <string.h>
    #include "rl_net.h"
    #define SOCKET_T int
        typedef int socklen_t ;
        static unsigned long inet_addr(const char *cp)
    {
        unsigned int a[4] ; unsigned long ret ;
        sscanf(cp, "%d.%d.%d.%d", &a[0], &a[1], &a[2], &a[3]) ;
        ret = ((a[3]<<24) + (a[2]<<16) + (a[1]<<8) + a[0]) ;
        return(ret) ;
    }
        #if defined(HAVE_KEIL_RTX)
        #define sleep(t) os_dly_wait(t/1000+1) ;
    #elif defined (WOLFSSL_CMSIS_RTOS)
        #define sleep(t)  osDelay(t/1000+1) ;
    #endif

    static int wolfssl_tcp_select(int sd, int timeout)
    {        return 0 ;  }
        #define tcp_select(sd,t)   wolfssl_tcp_select(sd, t)  /* avoid conflicting Keil TCP tcp_select */
#elif defined(WOLFSSL_TIRTOS)
    #include <string.h>
    #include <netdb.h>
    #include <sys/types.h>
    #include <arpa/inet.h>
    #include <sys/socket.h>
    #include <ti/sysbios/knl/Task.h>
    struct hostent {
        char *h_name; /* official name of host */
        char **h_aliases; /* alias list */
        int h_addrtype; /* host address type */
        int h_length; /* length of address */
        char **h_addr_list; /* list of addresses from name server */
    };
    #define SOCKET_T int
#elif defined(WOLFSSL_VXWORKS)
    #include <hostLib.h>
    #include <sockLib.h>
    #include <arpa/inet.h>
    #include <string.h>
    #include <selectLib.h>
    #include <sys/types.h>
    #include <netinet/in.h>
    #include <fcntl.h>
    #include <sys/time.h>
    #include <netdb.h>
    #include <pthread.h>
    #define SOCKET_T int
#else
    #include <string.h>
    #include <sys/types.h>
#ifndef WOLFSSL_LEANPSK
    #include <unistd.h>
    #include <netdb.h>
    #include <netinet/in.h>
    #include <netinet/tcp.h>
    #include <arpa/inet.h>
    #include <sys/ioctl.h>
    #include <sys/time.h>
    #include <sys/socket.h>
    #include <pthread.h>
    #include <fcntl.h>
    #ifdef TEST_IPV6
        #include <netdb.h>
    #endif
#endif
    #define SOCKET_T int
    #ifndef SO_NOSIGPIPE
        #include <signal.h>  /* ignore SIGPIPE */
    #endif
    #define SNPRINTF snprintf
#endif /* USE_WINDOWS_API */

#ifdef HAVE_CAVIUM
    #include "cavium_sysdep.h"
    #include "cavium_common.h"
    #include "cavium_ioctl.h"
#endif

#ifdef _MSC_VER
    /* disable conversion warning */
    /* 4996 warning to use MS extensions e.g., strcpy_s instead of strncpy */
    #pragma warning(disable:4244 4996)
#endif

/* Buffer for benchmark tests */
#ifndef TEST_BUFFER_SIZE
#define TEST_BUFFER_SIZE 16384
#endif

#ifndef WOLFSSL_HAVE_MIN
    #define WOLFSSL_HAVE_MIN
    static INLINE word32 min(word32 a, word32 b)
    {
        return a > b ? b : a;
    }
#endif /* WOLFSSL_HAVE_MIN */

/* Socket Handling */
#ifndef WOLFSSL_SOCKET_INVALID
#ifdef USE_WINDOWS_API
    #define WOLFSSL_SOCKET_INVALID  ((SOCKET_T)INVALID_SOCKET)
#elif defined(WOLFSSL_TIRTOS)
    #define WOLFSSL_SOCKET_INVALID  ((SOCKET_T)-1)
#else
    #define WOLFSSL_SOCKET_INVALID  (SOCKET_T)(0)
#endif
#endif /* WOLFSSL_SOCKET_INVALID */

#ifndef WOLFSSL_SOCKET_IS_INVALID
#if defined(USE_WINDOWS_API) || defined(WOLFSSL_TIRTOS)
    #define WOLFSSL_SOCKET_IS_INVALID(s)  ((SOCKET_T)(s) == WOLFSSL_SOCKET_INVALID)
#else
    #define WOLFSSL_SOCKET_IS_INVALID(s)  ((SOCKET_T)(s) < WOLFSSL_SOCKET_INVALID)
#endif
#endif /* WOLFSSL_SOCKET_IS_INVALID */

#if defined(__MACH__) || defined(USE_WINDOWS_API)
    #ifndef _SOCKLEN_T
        typedef int socklen_t;
    #endif
#endif


/* HPUX doesn't use socklent_t for third parameter to accept, unless
   _XOPEN_SOURCE_EXTENDED is defined */
#if !defined(__hpux__) && !defined(WOLFSSL_MDK_ARM) && !defined(WOLFSSL_IAR_ARM)\
 && !defined(WOLFSSL_ROWLEY_ARM)  && !defined(WOLFSSL_KEIL_TCP_NET)
    typedef socklen_t* ACCEPT_THIRD_T;
#else
    #if defined _XOPEN_SOURCE_EXTENDED
        typedef socklen_t* ACCEPT_THIRD_T;
    #else
        typedef int*       ACCEPT_THIRD_T;
    #endif
#endif


#ifdef USE_WINDOWS_API
    #define CloseSocket(s) closesocket(s)
    #define StartTCP() { WSADATA wsd; WSAStartup(0x0002, &wsd); }
#elif defined(WOLFSSL_MDK_ARM) || defined(WOLFSSL_KEIL_TCP_NET)
    #define CloseSocket(s) closesocket(s)
    #define StartTCP()
#else
    #define CloseSocket(s) close(s)
    #define StartTCP()
#endif


#ifdef SINGLE_THREADED
    typedef unsigned int  THREAD_RETURN;
    typedef void*         THREAD_TYPE;
    #define WOLFSSL_THREAD
#else
    #if defined(_POSIX_THREADS) && !defined(__MINGW32__)
        typedef void*         THREAD_RETURN;
        typedef pthread_t     THREAD_TYPE;
        #define WOLFSSL_THREAD
        #define INFINITE -1
        #define WAIT_OBJECT_0 0L
    #elif defined(WOLFSSL_MDK_ARM)|| defined(WOLFSSL_KEIL_TCP_NET)
        typedef unsigned int  THREAD_RETURN;
        typedef int           THREAD_TYPE;
        #define WOLFSSL_THREAD
    #elif defined(WOLFSSL_TIRTOS)
        typedef void          THREAD_RETURN;
        typedef Task_Handle   THREAD_TYPE;
        #define WOLFSSL_THREAD
    #else
        typedef unsigned int  THREAD_RETURN;
        typedef intptr_t      THREAD_TYPE;
        #define WOLFSSL_THREAD __stdcall
    #endif
#endif


#ifdef TEST_IPV6
    typedef struct sockaddr_in6 SOCKADDR_IN_T;
    #define AF_INET_V    AF_INET6
#else
    typedef struct sockaddr_in  SOCKADDR_IN_T;
    #define AF_INET_V    AF_INET
#endif


#define SERVER_DEFAULT_VERSION 3
#define SERVER_DTLS_DEFAULT_VERSION (-2)
#define SERVER_INVALID_VERSION (-99)
#define CLIENT_DEFAULT_VERSION 3
#define CLIENT_DTLS_DEFAULT_VERSION (-2)
#define CLIENT_INVALID_VERSION (-99)
#if !defined(NO_FILESYSTEM) && defined(WOLFSSL_MAX_STRENGTH)
    #define DEFAULT_MIN_DHKEY_BITS 2048
#else
    #define DEFAULT_MIN_DHKEY_BITS 1024
#endif
#if !defined(NO_FILESYSTEM) && defined(WOLFSSL_MAX_STRENGTH)
    #define DEFAULT_MIN_RSAKEY_BITS 2048
#else
    #define DEFAULT_MIN_RSAKEY_BITS 1024
#endif
#if !defined(NO_FILESYSTEM) && defined(WOLFSSL_MAX_STRENGTH)
    #define DEFAULT_MIN_ECCKEY_BITS 256
#else
    #define DEFAULT_MIN_ECCKEY_BITS 224
#endif

/* all certs relative to wolfSSL home directory now */
#if defined(WOLFSSL_NO_CURRDIR) || defined(WOLFSSL_MDK_SHELL)
#define caCert     "certs/ca-cert.pem"
#define eccCert    "certs/server-ecc.pem"
#define eccKey     "certs/ecc-key.pem"
#define svrCert    "certs/server-cert.pem"
#define svrKey     "certs/server-key.pem"
#define cliCert    "certs/client-cert.pem"
#define cliKey     "certs/client-key.pem"
#define ntruCert   "certs/ntru-cert.pem"
#define ntruKey    "certs/ntru-key.raw"
#define dhParam    "certs/dh2048.pem"
#define cliEccKey  "certs/ecc-client-key.pem"
#define cliEccCert "certs/client-ecc-cert.pem"
#define crlPemDir  "certs/crl"
#ifdef HAVE_WNR
    /* Whitewood netRandom default config file */
    #define wnrConfig  "wnr-example.conf"
#endif
#else
#define caCert     "./certs/ca-cert.pem"
#define eccCert    "./certs/server-ecc.pem"
#define eccKey     "./certs/ecc-key.pem"
#define svrCert    "./certs/server-cert.pem"
#define svrKey     "./certs/server-key.pem"
#define cliCert    "./certs/client-cert.pem"
#define cliKey     "./certs/client-key.pem"
#define ntruCert   "./certs/ntru-cert.pem"
#define ntruKey    "./certs/ntru-key.raw"
#define dhParam    "./certs/dh2048.pem"
#define cliEccKey  "./certs/ecc-client-key.pem"
#define cliEccCert "./certs/client-ecc-cert.pem"
#define crlPemDir  "./certs/crl"
#ifdef HAVE_WNR
    /* Whitewood netRandom default config file */
    #define wnrConfig  "./wnr-example.conf"
#endif
#endif

typedef struct tcp_ready {
    word16 ready;              /* predicate */
    word16 port;
    char*  srfName;     /* server ready file name */
#if defined(_POSIX_THREADS) && !defined(__MINGW32__)
    pthread_mutex_t mutex;
    pthread_cond_t  cond;
#endif
} tcp_ready;


static INLINE void InitTcpReady(tcp_ready* ready)
{
    ready->ready = 0;
    ready->port = 0;
    ready->srfName = NULL;
#ifdef SINGLE_THREADED
#elif defined(_POSIX_THREADS) && !defined(__MINGW32__)
      pthread_mutex_init(&ready->mutex, 0);
      pthread_cond_init(&ready->cond, 0);
#endif
}


static INLINE void FreeTcpReady(tcp_ready* ready)
{
#ifdef SINGLE_THREADED
    (void)ready;
#elif defined(_POSIX_THREADS) && !defined(__MINGW32__)
    pthread_mutex_destroy(&ready->mutex);
    pthread_cond_destroy(&ready->cond);
#else
    (void)ready;
#endif
}

typedef WOLFSSL_METHOD* (*method_provider)(void);
typedef void (*ctx_callback)(WOLFSSL_CTX* ctx);
typedef void (*ssl_callback)(WOLFSSL* ssl);

typedef struct callback_functions {
    method_provider method;
    ctx_callback ctx_ready;
    ssl_callback ssl_ready;
    ssl_callback on_result;
} callback_functions;

typedef struct func_args {
    int    argc;
    char** argv;
    int    return_code;
    tcp_ready* signal;
    callback_functions *callbacks;
} func_args;




void wait_tcp_ready(func_args*);

typedef THREAD_RETURN WOLFSSL_THREAD THREAD_FUNC(void*);

void start_thread(THREAD_FUNC, func_args*, THREAD_TYPE*);
void join_thread(THREAD_TYPE);

/* wolfSSL */
#ifndef TEST_IPV6
    static const char* const wolfSSLIP   = "127.0.0.1";
#else
    static const char* const wolfSSLIP   = "::1";
#endif
static const word16      wolfSSLPort = 11111;

static INLINE void err_sys(const char* msg)
{
    printf("wolfSSL error: %s\n", msg);
    if (msg)
        exit(EXIT_FAILURE);
}


#define MY_EX_USAGE 2

extern int   myoptind;
extern char* myoptarg;

static INLINE int mygetopt(int argc, char** argv, const char* optstring)
{
    static char* next = NULL;

    char  c;
    char* cp;

    if (myoptind == 0)
        next = NULL;   /* we're starting new/over */

    if (next == NULL || *next == '\0') {
        if (myoptind == 0)
            myoptind++;

        if (myoptind >= argc || argv[myoptind][0] != '-' ||
                                argv[myoptind][1] == '\0') {
            myoptarg = NULL;
            if (myoptind < argc)
                myoptarg = argv[myoptind];

            return -1;
        }

        if (strcmp(argv[myoptind], "--") == 0) {
            myoptind++;
            myoptarg = NULL;

            if (myoptind < argc)
                myoptarg = argv[myoptind];

            return -1;
        }

        next = argv[myoptind];
        next++;                  /* skip - */
        myoptind++;
    }

    c  = *next++;
    /* The C++ strchr can return a different value */
    cp = (char*)strchr(optstring, c);

    if (cp == NULL || c == ':')
        return '?';

    cp++;

    if (*cp == ':') {
        if (*next != '\0') {
            myoptarg = next;
            next     = NULL;
        }
        else if (myoptind < argc) {
            myoptarg = argv[myoptind];
            myoptind++;
        }
        else
            return '?';
    }

    return c;
}


#if defined(OPENSSL_EXTRA) || defined(HAVE_WEBSERVER)

static INLINE int PasswordCallBack(char* passwd, int sz, int rw, void* userdata)
{
    (void)rw;
    (void)userdata;
    strncpy(passwd, "yassl123", sz);
    return 8;
}

#endif


#if defined(KEEP_PEER_CERT) || defined(SESSION_CERTS)

static INLINE void ShowX509(WOLFSSL_X509* x509, const char* hdr)
{
    char* altName;
    char* issuer;
    char* subject;
    byte  serial[32];
    int   ret;
    int   sz = sizeof(serial);

    if (x509 == NULL) {
        printf("%s No Cert\n", hdr);
        return;
    }

    issuer  = wolfSSL_X509_NAME_oneline(
                                      wolfSSL_X509_get_issuer_name(x509), 0, 0);
    subject = wolfSSL_X509_NAME_oneline(
                                     wolfSSL_X509_get_subject_name(x509), 0, 0);

    printf("%s\n issuer : %s\n subject: %s\n", hdr, issuer, subject);

    while ( (altName = wolfSSL_X509_get_next_altname(x509)) != NULL)
        printf(" altname = %s\n", altName);

    ret = wolfSSL_X509_get_serial_number(x509, serial, &sz);
    if (ret == SSL_SUCCESS) {
        int  i;
        int  strLen;
        char serialMsg[80];

        /* testsuite has multiple threads writing to stdout, get output
           message ready to write once */
        strLen = sprintf(serialMsg, " serial number");
        for (i = 0; i < sz; i++)
            sprintf(serialMsg + strLen + (i*3), ":%02x ", serial[i]);
        printf("%s\n", serialMsg);
    }

    XFREE(subject, 0, DYNAMIC_TYPE_OPENSSL);
    XFREE(issuer,  0, DYNAMIC_TYPE_OPENSSL);
}

#endif /* KEEP_PEER_CERT || SESSION_CERTS */


static INLINE void showPeer(WOLFSSL* ssl)
{

    WOLFSSL_CIPHER* cipher;
#ifdef KEEP_PEER_CERT
    WOLFSSL_X509* peer = wolfSSL_get_peer_certificate(ssl);
    if (peer)
        ShowX509(peer, "peer's cert info:");
    else
        printf("peer has no cert!\n");
    wolfSSL_FreeX509(peer);
#endif
#if defined(SHOW_CERTS) && defined(OPENSSL_EXTRA) && defined(KEEP_OUR_CERT)
    ShowX509(wolfSSL_get_certificate(ssl), "our cert info:");
#endif /* SHOW_CERTS */
    printf("SSL version is %s\n", wolfSSL_get_version(ssl));

    cipher = wolfSSL_get_current_cipher(ssl);
#ifdef HAVE_QSH
    printf("SSL cipher suite is %s%s\n", (wolfSSL_isQSH(ssl))? "QSH:": "",
            wolfSSL_CIPHER_get_name(cipher));
#else
    printf("SSL cipher suite is %s\n", wolfSSL_CIPHER_get_name(cipher));
#endif

#if defined(SESSION_CERTS) && defined(SHOW_CERTS)
    {
        WOLFSSL_X509_CHAIN* chain = wolfSSL_get_peer_chain(ssl);
        int                count = wolfSSL_get_chain_count(chain);
        int i;

        for (i = 0; i < count; i++) {
            int length;
            unsigned char buffer[3072];
            WOLFSSL_X509* chainX509;

            wolfSSL_get_chain_cert_pem(chain,i,buffer, sizeof(buffer), &length);
            buffer[length] = 0;
            printf("cert %d has length %d data = \n%s\n", i, length, buffer);

            chainX509 = wolfSSL_get_chain_X509(chain, i);
            if (chainX509)
                ShowX509(chainX509, "session cert info:");
            else
                printf("get_chain_X509 failed\n");
            wolfSSL_FreeX509(chainX509);
        }
    }
#endif
  (void)ssl;
}


static INLINE void build_addr(SOCKADDR_IN_T* addr, const char* peer,
                              word16 port, int udp)
{
    int useLookup = 0;
    (void)useLookup;
    (void)udp;

    if (addr == NULL)
        err_sys("invalid argument to build_addr, addr is NULL");

    memset(addr, 0, sizeof(SOCKADDR_IN_T));

#ifndef TEST_IPV6
    /* peer could be in human readable form */
    if ( (peer != INADDR_ANY) && isalpha((int)peer[0])) {
        #if defined(WOLFSSL_MDK_ARM) || defined(WOLFSSL_KEIL_TCP_NET)
            int err;
            struct hostent* entry = gethostbyname(peer, &err);
        #elif defined(WOLFSSL_TIRTOS)
            struct hostent* entry = DNSGetHostByName(peer);
        #elif defined(WOLFSSL_VXWORKS)
            struct hostent* entry = (struct hostent*)hostGetByName((char*)peer);
        #else
            struct hostent* entry = gethostbyname(peer);
        #endif

        if (entry) {
            memcpy(&addr->sin_addr.s_addr, entry->h_addr_list[0],
                   entry->h_length);
            useLookup = 1;
        }
        else
            err_sys("no entry for host");
    }
#endif


#ifndef TEST_IPV6
    #if defined(WOLFSSL_MDK_ARM) || defined(WOLFSSL_KEIL_TCP_NET)
        addr->sin_family = PF_INET;
    #else
        addr->sin_family = AF_INET_V;
    #endif
    addr->sin_port = htons(port);
    if (peer == INADDR_ANY)
        addr->sin_addr.s_addr = INADDR_ANY;
    else {
        if (!useLookup)
            addr->sin_addr.s_addr = inet_addr(peer);
    }
#else
    addr->sin6_family = AF_INET_V;
    addr->sin6_port = htons(port);
    if (peer == INADDR_ANY)
        addr->sin6_addr = in6addr_any;
    else {
        #ifdef HAVE_GETADDRINFO
            struct addrinfo  hints;
            struct addrinfo* answer = NULL;
            int    ret;
            char   strPort[80];

            memset(&hints, 0, sizeof(hints));

            hints.ai_family   = AF_INET_V;
            hints.ai_socktype = udp ? SOCK_DGRAM : SOCK_STREAM;
            hints.ai_protocol = udp ? IPPROTO_UDP : IPPROTO_TCP;

            SNPRINTF(strPort, sizeof(strPort), "%d", port);
            strPort[79] = '\0';

            ret = getaddrinfo(peer, strPort, &hints, &answer);
            if (ret < 0 || answer == NULL)
                err_sys("getaddrinfo failed");

            memcpy(addr, answer->ai_addr, answer->ai_addrlen);
            freeaddrinfo(answer);
        #else
            printf("no ipv6 getaddrinfo, loopback only tests/examples\n");
            addr->sin6_addr = in6addr_loopback;
        #endif
    }
#endif
}


static INLINE void tcp_socket(SOCKET_T* sockfd, int udp)
{
    if (udp)
        *sockfd = socket(AF_INET_V, SOCK_DGRAM, 0);
    else
        *sockfd = socket(AF_INET_V, SOCK_STREAM, 0);

    if(WOLFSSL_SOCKET_IS_INVALID(*sockfd)) {
        err_sys("socket failed\n");
    }

#ifndef USE_WINDOWS_API
#ifdef SO_NOSIGPIPE
    {
        int       on = 1;
        socklen_t len = sizeof(on);
        int       res = setsockopt(*sockfd, SOL_SOCKET, SO_NOSIGPIPE, &on, len);
        if (res < 0)
            err_sys("setsockopt SO_NOSIGPIPE failed\n");
    }
#elif defined(WOLFSSL_MDK_ARM) || defined (WOLFSSL_TIRTOS) ||\
                                          defined(WOLFSSL_KEIL_TCP_NET)
    /* nothing to define */
#else  /* no S_NOSIGPIPE */
    signal(SIGPIPE, SIG_IGN);
#endif /* S_NOSIGPIPE */

#if defined(TCP_NODELAY)
    if (!udp)
    {
        int       on = 1;
        socklen_t len = sizeof(on);
        int       res = setsockopt(*sockfd, IPPROTO_TCP, TCP_NODELAY, &on, len);
        if (res < 0)
            err_sys("setsockopt TCP_NODELAY failed\n");
    }
#endif
#endif  /* USE_WINDOWS_API */
}

static INLINE void tcp_connect(SOCKET_T* sockfd, const char* ip, word16 port,
                               int udp, WOLFSSL* ssl)
{
    SOCKADDR_IN_T addr;
    build_addr(&addr, ip, port, udp);
    if(udp) {
        wolfSSL_dtls_set_peer(ssl, &addr, sizeof(addr));
    }
    tcp_socket(sockfd, udp);

    if (!udp) {
        if (connect(*sockfd, (const struct sockaddr*)&addr, sizeof(addr)) != 0)
            err_sys("tcp connect failed");
    }
}


static INLINE void udp_connect(SOCKET_T* sockfd, void* addr, int addrSz)
{
    if (connect(*sockfd, (const struct sockaddr*)addr, addrSz) != 0)
        err_sys("tcp connect failed");
}


enum {
    TEST_SELECT_FAIL,
    TEST_TIMEOUT,
    TEST_RECV_READY,
    TEST_ERROR_READY
};


#if !defined(WOLFSSL_MDK_ARM) && !defined(WOLFSSL_KEIL_TCP_NET) && \
                                 !defined(WOLFSSL_TIRTOS)
static INLINE int tcp_select(SOCKET_T socketfd, int to_sec)
{
    fd_set recvfds, errfds;
    SOCKET_T nfds = socketfd + 1;
    struct timeval timeout = { (to_sec > 0) ? to_sec : 0, 0};
    int result;

    FD_ZERO(&recvfds);
    FD_SET(socketfd, &recvfds);
    FD_ZERO(&errfds);
    FD_SET(socketfd, &errfds);

    result = select(nfds, &recvfds, NULL, &errfds, &timeout);

    if (result == 0)
        return TEST_TIMEOUT;
    else if (result > 0) {
        if (FD_ISSET(socketfd, &recvfds))
            return TEST_RECV_READY;
        else if(FD_ISSET(socketfd, &errfds))
            return TEST_ERROR_READY;
    }

    return TEST_SELECT_FAIL;
}
#elif defined(WOLFSSL_TIRTOS)
static INLINE int tcp_select(SOCKET_T socketfd, int to_sec)
{
    return TEST_RECV_READY;
}
#endif /* !WOLFSSL_MDK_ARM */


static INLINE void tcp_listen(SOCKET_T* sockfd, word16* port, int useAnyAddr,
                              int udp)
{
    SOCKADDR_IN_T addr;

    /* don't use INADDR_ANY by default, firewall may block, make user switch
       on */
    build_addr(&addr, (useAnyAddr ? INADDR_ANY : wolfSSLIP), *port, udp);
    tcp_socket(sockfd, udp);

#if !defined(USE_WINDOWS_API) && !defined(WOLFSSL_MDK_ARM)\
                              && !defined(WOLFSSL_KEIL_TCP_NET)
    {
        int       res, on  = 1;
        socklen_t len = sizeof(on);
        res = setsockopt(*sockfd, SOL_SOCKET, SO_REUSEADDR, &on, len);
        if (res < 0)
            err_sys("setsockopt SO_REUSEADDR failed\n");
    }
#endif

    if (bind(*sockfd, (const struct sockaddr*)&addr, sizeof(addr)) != 0)
        err_sys("tcp bind failed");
    if (!udp) {
        if (listen(*sockfd, 5) != 0)
            err_sys("tcp listen failed");
    }
    #if !defined(USE_WINDOWS_API) && !defined(WOLFSSL_TIRTOS)
        if (*port == 0) {
            socklen_t len = sizeof(addr);
            if (getsockname(*sockfd, (struct sockaddr*)&addr, &len) == 0) {
                #ifndef TEST_IPV6
                    *port = ntohs(addr.sin_port);
                #else
                    *port = ntohs(addr.sin6_port);
                #endif
            }
        }
    #endif
}


#if 0
static INLINE int udp_read_connect(SOCKET_T sockfd)
{
    SOCKADDR_IN_T cliaddr;
    byte          b[1500];
    int           n;
    socklen_t     len = sizeof(cliaddr);

    n = (int)recvfrom(sockfd, (char*)b, sizeof(b), MSG_PEEK,
                      (struct sockaddr*)&cliaddr, &len);
    if (n > 0) {
        if (connect(sockfd, (const struct sockaddr*)&cliaddr,
                    sizeof(cliaddr)) != 0)
            err_sys("udp connect failed");
    }
    else
        err_sys("recvfrom failed");

    return sockfd;
}
#endif

static INLINE void udp_accept(SOCKET_T* sockfd, SOCKET_T* clientfd,
                              int useAnyAddr, word16 port, func_args* args)
{
    SOCKADDR_IN_T addr;

    (void)args;
    build_addr(&addr, (useAnyAddr ? INADDR_ANY : wolfSSLIP), port, 1);
    tcp_socket(sockfd, 1);


#if !defined(USE_WINDOWS_API) && !defined(WOLFSSL_MDK_ARM) \
                              && !defined(WOLFSSL_KEIL_TCP_NET)
    {
        int       res, on  = 1;
        socklen_t len = sizeof(on);
        res = setsockopt(*sockfd, SOL_SOCKET, SO_REUSEADDR, &on, len);
        if (res < 0)
            err_sys("setsockopt SO_REUSEADDR failed\n");
    }
#endif

    if (bind(*sockfd, (const struct sockaddr*)&addr, sizeof(addr)) != 0)
        err_sys("tcp bind failed");

    #if (defined(NO_MAIN_DRIVER) && !defined(USE_WINDOWS_API)) && !defined(WOLFSSL_TIRTOS)
        if (port == 0) {
            socklen_t len = sizeof(addr);
            if (getsockname(*sockfd, (struct sockaddr*)&addr, &len) == 0) {
                #ifndef TEST_IPV6
                    port = ntohs(addr.sin_port);
                #else
                    port = ntohs(addr.sin6_port);
                #endif
            }
        }
    #endif

#if defined(_POSIX_THREADS) && defined(NO_MAIN_DRIVER) && !defined(__MINGW32__)
    /* signal ready to accept data */
    {
    tcp_ready* ready = args->signal;
    pthread_mutex_lock(&ready->mutex);
    ready->ready = 1;
    ready->port = port;
    pthread_cond_signal(&ready->cond);
    pthread_mutex_unlock(&ready->mutex);
    }
#elif defined (WOLFSSL_TIRTOS)
    /* Need mutex? */
    tcp_ready* ready = args->signal;
    ready->ready = 1;
    ready->port = port;
#endif

    *clientfd = *sockfd;
}

static INLINE void tcp_set_ready(func_args* args, word16 port, int ready_file)
{
#if defined(_POSIX_THREADS) && defined(NO_MAIN_DRIVER) && !defined(__MINGW32__)
    /* signal ready to tcp_accept */
    {
        tcp_ready* ready = args->signal;
        if (ready) {
            pthread_mutex_lock(&ready->mutex);
            ready->ready = 1;
            ready->port = port;
            pthread_cond_signal(&ready->cond);
            pthread_mutex_unlock(&ready->mutex);
        }
    }
#elif defined (WOLFSSL_TIRTOS)
    /* Need mutex? */
    tcp_ready* ready = args->signal;
    ready->ready = 1;
    ready->port = port;
#endif

    if (ready_file) {
#ifndef NO_FILESYSTEM
        FILE* srf = NULL;
        tcp_ready* ready = args ? args->signal : NULL;

        if (ready) {
            srf = fopen(ready->srfName, "w");

            if (srf) {
                /* let's write port sever is listening on to ready file
                 external monitor can then do ephemeral ports by passing
                 -p 0 to server on supported platforms with -R ready_file
                 client can then wait for existence of ready_file and see
                 which port the server is listening on. */
                fprintf(srf, "%d\n", (int)port);
                fclose(srf);
            }
        }
#endif
    }

    (void)port;
    (void)ready_file;
    (void)args;
}


static INLINE void tcp_accept(SOCKET_T* sockfd, SOCKET_T* clientfd,
                              func_args* args, word16 port, int useAnyAddr,
                              int udp, int ready_file, int do_listen)
{
    SOCKADDR_IN_T client;
    socklen_t client_len = sizeof(client);
    tcp_ready* ready = NULL;

    (void) ready; /* Account for case when "ready" is not used */

    if (udp) {
        udp_accept(sockfd, clientfd, useAnyAddr, port, args);
        return;
    }

    if(do_listen) {
        tcp_listen(sockfd, &port, useAnyAddr, udp);

<<<<<<< HEAD
        tcp_set_ready(args, port, ready_file);
=======
    #if defined(_POSIX_THREADS) && defined(NO_MAIN_DRIVER) && !defined(__MINGW32__)
        /* signal ready to tcp_accept */
        if (args)
            ready = args->signal;
        if (ready) {
            pthread_mutex_lock(&ready->mutex);
            ready->ready = 1;
            ready->port = port;
            pthread_cond_signal(&ready->cond);
            pthread_mutex_unlock(&ready->mutex);
        }
    #elif defined (WOLFSSL_TIRTOS)
        /* Need mutex? */
        if (args)
            ready = args->signal;
        if (ready) {
            ready->ready = 1;
            ready->port = port;
        }
    #endif

        if (ready_file) {
        #ifndef NO_FILESYSTEM
            FILE* srf = NULL;
            if (args)
                ready = args->signal;

            if (ready) {
                srf = fopen(ready->srfName, "w");

                if (srf) {
                    /* let's write port sever is listening on to ready file
                       external monitor can then do ephemeral ports by passing
                       -p 0 to server on supported platforms with -R ready_file
                       client can then wait for existence of ready_file and see
                       which port the server is listening on. */
                    fprintf(srf, "%d\n", (int)port);
                    fclose(srf);
                }
            }
        #endif
        }
>>>>>>> 504081e6
    }

    *clientfd = accept(*sockfd, (struct sockaddr*)&client,
                      (ACCEPT_THIRD_T)&client_len);
    if(WOLFSSL_SOCKET_IS_INVALID(*clientfd)) {
        err_sys("tcp accept failed");
    }
}

static INLINE void tcp_set_nonblocking(SOCKET_T* sockfd)
{
    #ifdef USE_WINDOWS_API
        unsigned long blocking = 1;
        int ret = ioctlsocket(*sockfd, FIONBIO, &blocking);
        if (ret == SOCKET_ERROR)
            err_sys("ioctlsocket failed");
    #elif defined(WOLFSSL_MDK_ARM) || defined(WOLFSSL_KEIL_TCP_NET) \
        || defined (WOLFSSL_TIRTOS)|| defined(WOLFSSL_VXWORKS)
         /* non blocking not supported, for now */
    #else
        int flags = fcntl(*sockfd, F_GETFL, 0);
        if (flags < 0)
            err_sys("fcntl get failed");
        flags = fcntl(*sockfd, F_SETFL, flags | O_NONBLOCK);
        if (flags < 0)
            err_sys("fcntl set failed");
    #endif
}


#ifndef NO_PSK

static INLINE unsigned int my_psk_client_cb(WOLFSSL* ssl, const char* hint,
        char* identity, unsigned int id_max_len, unsigned char* key,
        unsigned int key_max_len)
{
    (void)ssl;
    (void)hint;
    (void)key_max_len;

    /* identity is OpenSSL testing default for openssl s_client, keep same */
    strncpy(identity, "Client_identity", id_max_len);


    /* test key in hex is 0x1a2b3c4d , in decimal 439,041,101 , we're using
       unsigned binary */
    key[0] = 26;
    key[1] = 43;
    key[2] = 60;
    key[3] = 77;

    return 4;   /* length of key in octets or 0 for error */
}


static INLINE unsigned int my_psk_server_cb(WOLFSSL* ssl, const char* identity,
        unsigned char* key, unsigned int key_max_len)
{
    (void)ssl;
    (void)key_max_len;

    /* identity is OpenSSL testing default for openssl s_client, keep same */
    if (strncmp(identity, "Client_identity", 15) != 0)
        return 0;

    /* test key in hex is 0x1a2b3c4d , in decimal 439,041,101 , we're using
       unsigned binary */
    key[0] = 26;
    key[1] = 43;
    key[2] = 60;
    key[3] = 77;

    return 4;   /* length of key in octets or 0 for error */
}

#endif /* NO_PSK */


#ifdef USE_WINDOWS_API

    #define WIN32_LEAN_AND_MEAN
    #include <windows.h>

    static INLINE double current_time()
    {
        static int init = 0;
        static LARGE_INTEGER freq;

        LARGE_INTEGER count;

        if (!init) {
            QueryPerformanceFrequency(&freq);
            init = 1;
        }

        QueryPerformanceCounter(&count);

        return (double)count.QuadPart / freq.QuadPart;
    }

#elif defined(WOLFSSL_TIRTOS)
    extern double current_time();
#else

#if !defined(WOLFSSL_MDK_ARM) && !defined(WOLFSSL_KEIL_TCP_NET)
    #include <sys/time.h>

    static INLINE double current_time(int reset)
    {
        struct timeval tv;
        gettimeofday(&tv, 0);
        (void)reset;
        
        return (double)tv.tv_sec + (double)tv.tv_usec / 1000000;
    }
#else
    extern double current_time(int reset);
#endif
#endif /* USE_WINDOWS_API */


#if defined(NO_FILESYSTEM) && !defined(NO_CERTS)

    enum {
        WOLFSSL_CA   = 1,
        WOLFSSL_CERT = 2,
        WOLFSSL_KEY  = 3
    };

    static INLINE void load_buffer(WOLFSSL_CTX* ctx, const char* fname, int type)
    {
        /* test buffer load */
        long  sz = 0;
        byte  buff[10000];
        FILE* file = fopen(fname, "rb");

        if (!file)
            err_sys("can't open file for buffer load "
                    "Please run from wolfSSL home directory if not");
        fseek(file, 0, SEEK_END);
        sz = ftell(file);
        rewind(file);
        fread(buff, sizeof(buff), 1, file);

        if (type == WOLFSSL_CA) {
            if (wolfSSL_CTX_load_verify_buffer(ctx, buff, sz, SSL_FILETYPE_PEM)
                                              != SSL_SUCCESS)
                err_sys("can't load buffer ca file");
        }
        else if (type == WOLFSSL_CERT) {
            if (wolfSSL_CTX_use_certificate_buffer(ctx, buff, sz,
                        SSL_FILETYPE_PEM) != SSL_SUCCESS)
                err_sys("can't load buffer cert file");
        }
        else if (type == WOLFSSL_KEY) {
            if (wolfSSL_CTX_use_PrivateKey_buffer(ctx, buff, sz,
                        SSL_FILETYPE_PEM) != SSL_SUCCESS)
                err_sys("can't load buffer key file");
        }
        fclose(file);
    }

#endif /* NO_FILESYSTEM */

#ifdef VERIFY_CALLBACK

static INLINE int myVerify(int preverify, WOLFSSL_X509_STORE_CTX* store)
{
    (void)preverify;
    char buffer[WOLFSSL_MAX_ERROR_SZ];

#ifdef OPENSSL_EXTRA
    WOLFSSL_X509* peer;
#endif

    printf("In verification callback, error = %d, %s\n", store->error,
                                 wolfSSL_ERR_error_string(store->error, buffer));
#ifdef OPENSSL_EXTRA
    peer = store->current_cert;
    if (peer) {
        char* issuer  = wolfSSL_X509_NAME_oneline(
                                       wolfSSL_X509_get_issuer_name(peer), 0, 0);
        char* subject = wolfSSL_X509_NAME_oneline(
                                      wolfSSL_X509_get_subject_name(peer), 0, 0);
        printf("peer's cert info:\n issuer : %s\n subject: %s\n", issuer,
                                                                  subject);
        XFREE(subject, 0, DYNAMIC_TYPE_OPENSSL);
        XFREE(issuer,  0, DYNAMIC_TYPE_OPENSSL);
    }
    else
        printf("peer has no cert!\n");
#endif
    printf("Subject's domain name is %s\n", store->domain);

    printf("Allowing to continue anyway (shouldn't do this, EVER!!!)\n");
    return 1;
}

#endif /* VERIFY_CALLBACK */


static INLINE int myDateCb(int preverify, WOLFSSL_X509_STORE_CTX* store)
{
    char buffer[WOLFSSL_MAX_ERROR_SZ];
    (void)preverify;

    printf("In verification callback, error = %d, %s\n", store->error,
                                 wolfSSL_ERR_error_string(store->error, buffer));
    printf("Subject's domain name is %s\n", store->domain);

    if (store->error == ASN_BEFORE_DATE_E || store->error == ASN_AFTER_DATE_E) {
        printf("Overriding cert date error as example for bad clock testing\n");
        return 1;
    }
    printf("Cert error is not date error, not overriding\n");

    return 0;
}


#ifdef HAVE_CRL

static INLINE void CRL_CallBack(const char* url)
{
    printf("CRL callback url = %s\n", url);
}

#endif

#ifndef NO_DH
static INLINE void SetDH(WOLFSSL* ssl)
{
    /* dh1024 p */
    static unsigned char p[] =
    {
        0xE6, 0x96, 0x9D, 0x3D, 0x49, 0x5B, 0xE3, 0x2C, 0x7C, 0xF1, 0x80, 0xC3,
        0xBD, 0xD4, 0x79, 0x8E, 0x91, 0xB7, 0x81, 0x82, 0x51, 0xBB, 0x05, 0x5E,
        0x2A, 0x20, 0x64, 0x90, 0x4A, 0x79, 0xA7, 0x70, 0xFA, 0x15, 0xA2, 0x59,
        0xCB, 0xD5, 0x23, 0xA6, 0xA6, 0xEF, 0x09, 0xC4, 0x30, 0x48, 0xD5, 0xA2,
        0x2F, 0x97, 0x1F, 0x3C, 0x20, 0x12, 0x9B, 0x48, 0x00, 0x0E, 0x6E, 0xDD,
        0x06, 0x1C, 0xBC, 0x05, 0x3E, 0x37, 0x1D, 0x79, 0x4E, 0x53, 0x27, 0xDF,
        0x61, 0x1E, 0xBB, 0xBE, 0x1B, 0xAC, 0x9B, 0x5C, 0x60, 0x44, 0xCF, 0x02,
        0x3D, 0x76, 0xE0, 0x5E, 0xEA, 0x9B, 0xAD, 0x99, 0x1B, 0x13, 0xA6, 0x3C,
        0x97, 0x4E, 0x9E, 0xF1, 0x83, 0x9E, 0xB5, 0xDB, 0x12, 0x51, 0x36, 0xF7,
        0x26, 0x2E, 0x56, 0xA8, 0x87, 0x15, 0x38, 0xDF, 0xD8, 0x23, 0xC6, 0x50,
        0x50, 0x85, 0xE2, 0x1F, 0x0D, 0xD5, 0xC8, 0x6B,
    };

    /* dh1024 g */
    static unsigned char g[] =
    {
      0x02,
    };

    wolfSSL_SetTmpDH(ssl, p, sizeof(p), g, sizeof(g));
}

static INLINE void SetDHCtx(WOLFSSL_CTX* ctx)
{
    /* dh1024 p */
    static unsigned char p[] =
    {
        0xE6, 0x96, 0x9D, 0x3D, 0x49, 0x5B, 0xE3, 0x2C, 0x7C, 0xF1, 0x80, 0xC3,
        0xBD, 0xD4, 0x79, 0x8E, 0x91, 0xB7, 0x81, 0x82, 0x51, 0xBB, 0x05, 0x5E,
        0x2A, 0x20, 0x64, 0x90, 0x4A, 0x79, 0xA7, 0x70, 0xFA, 0x15, 0xA2, 0x59,
        0xCB, 0xD5, 0x23, 0xA6, 0xA6, 0xEF, 0x09, 0xC4, 0x30, 0x48, 0xD5, 0xA2,
        0x2F, 0x97, 0x1F, 0x3C, 0x20, 0x12, 0x9B, 0x48, 0x00, 0x0E, 0x6E, 0xDD,
        0x06, 0x1C, 0xBC, 0x05, 0x3E, 0x37, 0x1D, 0x79, 0x4E, 0x53, 0x27, 0xDF,
        0x61, 0x1E, 0xBB, 0xBE, 0x1B, 0xAC, 0x9B, 0x5C, 0x60, 0x44, 0xCF, 0x02,
        0x3D, 0x76, 0xE0, 0x5E, 0xEA, 0x9B, 0xAD, 0x99, 0x1B, 0x13, 0xA6, 0x3C,
        0x97, 0x4E, 0x9E, 0xF1, 0x83, 0x9E, 0xB5, 0xDB, 0x12, 0x51, 0x36, 0xF7,
        0x26, 0x2E, 0x56, 0xA8, 0x87, 0x15, 0x38, 0xDF, 0xD8, 0x23, 0xC6, 0x50,
        0x50, 0x85, 0xE2, 0x1F, 0x0D, 0xD5, 0xC8, 0x6B,
    };

    /* dh1024 g */
    static unsigned char g[] =
    {
      0x02,
    };

    wolfSSL_CTX_SetTmpDH(ctx, p, sizeof(p), g, sizeof(g));
}
#endif /* NO_DH */

#ifndef NO_CERTS

static INLINE void CaCb(unsigned char* der, int sz, int type)
{
    (void)der;
    printf("Got CA cache add callback, derSz = %d, type = %d\n", sz, type);
}

#endif /* !NO_CERTS */

#ifdef HAVE_CAVIUM

static INLINE int OpenNitroxDevice(int dma_mode,int dev_id)
{
   Csp1CoreAssignment core_assign;
   Uint32             device;

   if (CspInitialize(CAVIUM_DIRECT,CAVIUM_DEV_ID))
      return -1;
   if (Csp1GetDevType(&device))
      return -1;
   if (device != NPX_DEVICE) {
      if (ioctl(gpkpdev_hdlr[CAVIUM_DEV_ID], IOCTL_CSP1_GET_CORE_ASSIGNMENT,
                (Uint32 *)&core_assign)!= 0)
         return -1;
   }
   CspShutdown(CAVIUM_DEV_ID);

   return CspInitialize(dma_mode, dev_id);
}

#endif /* HAVE_CAVIUM */


/* Wolf Root Directory Helper */
/* KEIL-RL File System does not support relative directory */
#if !defined(WOLFSSL_MDK_ARM) && !defined(WOLFSSL_KEIL_FS) && !defined(WOLFSSL_TIRTOS)
    #ifndef MAX_PATH
        #define MAX_PATH 256
    #endif

    /* Maximum depth to search for WolfSSL root */
    #define MAX_WOLF_ROOT_DEPTH 5

    static INLINE int ChangeToWolfRoot(void)
    {
        #if !defined(NO_FILESYSTEM) 
            int depth, res;
            XFILE file;
            for(depth = 0; depth <= MAX_WOLF_ROOT_DEPTH; depth++) {
                file = XFOPEN(ntruKey, "rb");
                if (file != XBADFILE) {
                    XFCLOSE(file);
                    return depth;
                }
            #ifdef USE_WINDOWS_API
                res = SetCurrentDirectoryA("..\\");
            #else
                res = chdir("../");
            #endif
                if (res < 0) {
                    printf("chdir to ../ failed!\n");
                    break;
                }
            }
        
            err_sys("wolf root not found");
            return -1;
        #else
            return 0;
        #endif
    }
#endif /* !defined(WOLFSSL_MDK_ARM) && !defined(WOLFSSL_KEIL_FS) && !defined(WOLFSSL_TIRTOS) */

#ifdef HAVE_STACK_SIZE

typedef THREAD_RETURN WOLFSSL_THREAD (*thread_func)(void* args);


static INLINE void StackSizeCheck(func_args* args, thread_func tf)
{
    int            ret, i, used;
    unsigned char* myStack = NULL;
    int            stackSize = 1024*128;
    pthread_attr_t myAttr;
    pthread_t      threadId;

#ifdef PTHREAD_STACK_MIN
    if (stackSize < PTHREAD_STACK_MIN)
        stackSize = PTHREAD_STACK_MIN;
#endif

    ret = posix_memalign((void**)&myStack, sysconf(_SC_PAGESIZE), stackSize);
    if (ret != 0 || myStack == NULL)
        err_sys("posix_memalign failed\n");

    XMEMSET(myStack, 0x01, stackSize);

    ret = pthread_attr_init(&myAttr);
    if (ret != 0)
        err_sys("attr_init failed");

    ret = pthread_attr_setstack(&myAttr, myStack, stackSize);
    if (ret != 0)
        err_sys("attr_setstackaddr failed");

    ret = pthread_create(&threadId, &myAttr, tf, args);
    if (ret != 0) {
        perror("pthread_create failed");
        exit(EXIT_FAILURE);
    }

    ret = pthread_join(threadId, NULL);
    if (ret != 0)
        err_sys("pthread_join failed");

    for (i = 0; i < stackSize; i++) {
        if (myStack[i] != 0x01) {
            break;
        }
    }

    used = stackSize - i;
    printf("stack used = %d\n", used);
}


#endif /* HAVE_STACK_SIZE */


#ifdef STACK_TRAP

/* good settings
   --enable-debug --disable-shared C_EXTRA_FLAGS="-DUSER_TIME -DTFM_TIMING_RESISTANT -DPOSITIVE_EXP_ONLY -DSTACK_TRAP"

*/

#ifdef HAVE_STACK_SIZE
    /* client only for now, setrlimit will fail if pthread_create() called */
    /* STACK_SIZE does pthread_create() on client */
    #error "can't use STACK_TRAP with STACK_SIZE, setrlimit will fail"
#endif /* HAVE_STACK_SIZE */

static INLINE void StackTrap(void)
{
    struct rlimit  rl;
    if (getrlimit(RLIMIT_STACK, &rl) != 0)
        err_sys("getrlimit failed");
    printf("rlim_cur = %llu\n", rl.rlim_cur);
    rl.rlim_cur = 1024*21;  /* adjust trap size here */
    if (setrlimit(RLIMIT_STACK, &rl) != 0) {
        perror("setrlimit");
        err_sys("setrlimit failed");
    }
}

#else /* STACK_TRAP */

static INLINE void StackTrap(void)
{
}

#endif /* STACK_TRAP */


#ifdef ATOMIC_USER

/* Atomic Encrypt Context example */
typedef struct AtomicEncCtx {
    int  keySetup;           /* have we done key setup yet */
    Aes  aes;                /* for aes example */
} AtomicEncCtx;


/* Atomic Decrypt Context example */
typedef struct AtomicDecCtx {
    int  keySetup;           /* have we done key setup yet */
    Aes  aes;                /* for aes example */
} AtomicDecCtx;


static INLINE int myMacEncryptCb(WOLFSSL* ssl, unsigned char* macOut,
       const unsigned char* macIn, unsigned int macInSz, int macContent,
       int macVerify, unsigned char* encOut, const unsigned char* encIn,
       unsigned int encSz, void* ctx)
{
    int  ret;
    Hmac hmac;
    byte myInner[WOLFSSL_TLS_HMAC_INNER_SZ];
    AtomicEncCtx* encCtx = (AtomicEncCtx*)ctx;
    const char* tlsStr = "TLS";

    /* example supports (d)tls aes */
    if (wolfSSL_GetBulkCipher(ssl) != wolfssl_aes) {
        printf("myMacEncryptCb not using AES\n");
        return -1;
    }

    if (strstr(wolfSSL_get_version(ssl), tlsStr) == NULL) {
        printf("myMacEncryptCb not using (D)TLS\n");
        return -1;
    }

    /* hmac, not needed if aead mode */
    wolfSSL_SetTlsHmacInner(ssl, myInner, macInSz, macContent, macVerify);

    ret = wc_HmacSetKey(&hmac, wolfSSL_GetHmacType(ssl),
               wolfSSL_GetMacSecret(ssl, macVerify), wolfSSL_GetHmacSize(ssl));
    if (ret != 0)
        return ret;
    ret = wc_HmacUpdate(&hmac, myInner, sizeof(myInner));
    if (ret != 0)
        return ret;
    ret = wc_HmacUpdate(&hmac, macIn, macInSz);
    if (ret != 0)
        return ret;
    ret = wc_HmacFinal(&hmac, macOut);
    if (ret != 0)
        return ret;


    /* encrypt setup on first time */
    if (encCtx->keySetup == 0) {
        int   keyLen = wolfSSL_GetKeySize(ssl);
        const byte* key;
        const byte* iv;

        if (wolfSSL_GetSide(ssl) == WOLFSSL_CLIENT_END) {
            key = wolfSSL_GetClientWriteKey(ssl);
            iv  = wolfSSL_GetClientWriteIV(ssl);
        }
        else {
            key = wolfSSL_GetServerWriteKey(ssl);
            iv  = wolfSSL_GetServerWriteIV(ssl);
        }

        ret = wc_AesSetKey(&encCtx->aes, key, keyLen, iv, AES_ENCRYPTION);
        if (ret != 0) {
            printf("AesSetKey failed in myMacEncryptCb\n");
            return ret;
        }
        encCtx->keySetup = 1;
    }

    /* encrypt */
    return wc_AesCbcEncrypt(&encCtx->aes, encOut, encIn, encSz);
}


static INLINE int myDecryptVerifyCb(WOLFSSL* ssl,
       unsigned char* decOut, const unsigned char* decIn,
       unsigned int decSz, int macContent, int macVerify,
       unsigned int* padSz, void* ctx)
{
    AtomicDecCtx* decCtx = (AtomicDecCtx*)ctx;
    int ret      = 0;
    int macInSz  = 0;
    int ivExtra  = 0;
    int digestSz = wolfSSL_GetHmacSize(ssl);
    unsigned int pad     = 0;
    unsigned int padByte = 0;
    Hmac hmac;
    byte myInner[WOLFSSL_TLS_HMAC_INNER_SZ];
    byte verify[MAX_DIGEST_SIZE];
    const char* tlsStr = "TLS";

    /* example supports (d)tls aes */
    if (wolfSSL_GetBulkCipher(ssl) != wolfssl_aes) {
        printf("myMacEncryptCb not using AES\n");
        return -1;
    }

    if (strstr(wolfSSL_get_version(ssl), tlsStr) == NULL) {
        printf("myMacEncryptCb not using (D)TLS\n");
        return -1;
    }

    /*decrypt */
    if (decCtx->keySetup == 0) {
        int   keyLen = wolfSSL_GetKeySize(ssl);
        const byte* key;
        const byte* iv;

        /* decrypt is from other side (peer) */
        if (wolfSSL_GetSide(ssl) == WOLFSSL_SERVER_END) {
            key = wolfSSL_GetClientWriteKey(ssl);
            iv  = wolfSSL_GetClientWriteIV(ssl);
        }
        else {
            key = wolfSSL_GetServerWriteKey(ssl);
            iv  = wolfSSL_GetServerWriteIV(ssl);
        }

        ret = wc_AesSetKey(&decCtx->aes, key, keyLen, iv, AES_DECRYPTION);
        if (ret != 0) {
            printf("AesSetKey failed in myDecryptVerifyCb\n");
            return ret;
        }
        decCtx->keySetup = 1;
    }

    /* decrypt */
    ret = wc_AesCbcDecrypt(&decCtx->aes, decOut, decIn, decSz);
    if (ret != 0)
        return ret;

    if (wolfSSL_GetCipherType(ssl) == WOLFSSL_AEAD_TYPE) {
        *padSz = wolfSSL_GetAeadMacSize(ssl);
        return 0; /* hmac, not needed if aead mode */
    }

    if (wolfSSL_GetCipherType(ssl) == WOLFSSL_BLOCK_TYPE) {
        pad     = *(decOut + decSz - 1);
        padByte = 1;
        if (wolfSSL_IsTLSv1_1(ssl))
            ivExtra = wolfSSL_GetCipherBlockSize(ssl);
    }

    *padSz  = wolfSSL_GetHmacSize(ssl) + pad + padByte;
    macInSz = decSz - ivExtra - digestSz - pad - padByte;

    wolfSSL_SetTlsHmacInner(ssl, myInner, macInSz, macContent, macVerify);

    ret = wc_HmacSetKey(&hmac, wolfSSL_GetHmacType(ssl),
               wolfSSL_GetMacSecret(ssl, macVerify), digestSz);
    if (ret != 0)
        return ret;
    ret = wc_HmacUpdate(&hmac, myInner, sizeof(myInner));
    if (ret != 0)
        return ret;
    ret = wc_HmacUpdate(&hmac, decOut + ivExtra, macInSz);
    if (ret != 0)
        return ret;
    ret = wc_HmacFinal(&hmac, verify);
    if (ret != 0)
        return ret;

    if (memcmp(verify, decOut + decSz - digestSz - pad - padByte,
               digestSz) != 0) {
        printf("myDecryptVerify verify failed\n");
        return -1;
    }

    return ret;
}


static INLINE void SetupAtomicUser(WOLFSSL_CTX* ctx, WOLFSSL* ssl)
{
    AtomicEncCtx* encCtx;
    AtomicDecCtx* decCtx;

    encCtx = (AtomicEncCtx*)malloc(sizeof(AtomicEncCtx));
    if (encCtx == NULL)
        err_sys("AtomicEncCtx malloc failed");
    memset(encCtx, 0, sizeof(AtomicEncCtx));

    decCtx = (AtomicDecCtx*)malloc(sizeof(AtomicDecCtx));
    if (decCtx == NULL) {
        free(encCtx);
        err_sys("AtomicDecCtx malloc failed");
    }
    memset(decCtx, 0, sizeof(AtomicDecCtx));

    wolfSSL_CTX_SetMacEncryptCb(ctx, myMacEncryptCb);
    wolfSSL_SetMacEncryptCtx(ssl, encCtx);

    wolfSSL_CTX_SetDecryptVerifyCb(ctx, myDecryptVerifyCb);
    wolfSSL_SetDecryptVerifyCtx(ssl, decCtx);
}


static INLINE void FreeAtomicUser(WOLFSSL* ssl)
{
    AtomicEncCtx* encCtx = (AtomicEncCtx*)wolfSSL_GetMacEncryptCtx(ssl);
    AtomicDecCtx* decCtx = (AtomicDecCtx*)wolfSSL_GetDecryptVerifyCtx(ssl);

    free(decCtx);
    free(encCtx);
}

#endif /* ATOMIC_USER */


#ifdef HAVE_PK_CALLBACKS

#ifdef HAVE_ECC

static INLINE int myEccSign(WOLFSSL* ssl, const byte* in, word32 inSz,
        byte* out, word32* outSz, const byte* key, word32 keySz, void* ctx)
{
    WC_RNG  rng;
    int     ret;
    word32  idx = 0;
    ecc_key myKey;

    (void)ssl;
    (void)ctx;

    ret = wc_InitRng(&rng);
    if (ret != 0)
        return ret;

    wc_ecc_init(&myKey);

    ret = wc_EccPrivateKeyDecode(key, &idx, &myKey, keySz);
    if (ret == 0)
        ret = wc_ecc_sign_hash(in, inSz, out, outSz, &rng, &myKey);
    wc_ecc_free(&myKey);
    wc_FreeRng(&rng);

    return ret;
}


static INLINE int myEccVerify(WOLFSSL* ssl, const byte* sig, word32 sigSz,
        const byte* hash, word32 hashSz, const byte* key, word32 keySz,
        int* result, void* ctx)
{
    int     ret;
    ecc_key myKey;

    (void)ssl;
    (void)ctx;

    wc_ecc_init(&myKey);

    ret = wc_ecc_import_x963(key, keySz, &myKey);
    if (ret == 0)
        ret = wc_ecc_verify_hash(sig, sigSz, hash, hashSz, result, &myKey);
    wc_ecc_free(&myKey);

    return ret;
}

#endif /* HAVE_ECC */

#ifndef NO_RSA

static INLINE int myRsaSign(WOLFSSL* ssl, const byte* in, word32 inSz,
        byte* out, word32* outSz, const byte* key, word32 keySz, void* ctx)
{
    WC_RNG  rng;
    int     ret;
    word32  idx = 0;
    RsaKey  myKey;

    (void)ssl;
    (void)ctx;

    ret = wc_InitRng(&rng);
    if (ret != 0)
        return ret;

    wc_InitRsaKey(&myKey, NULL);

    ret = wc_RsaPrivateKeyDecode(key, &idx, &myKey, keySz);
    if (ret == 0)
        ret = wc_RsaSSL_Sign(in, inSz, out, *outSz, &myKey, &rng);
    if (ret > 0) {  /* save and convert to 0 success */
        *outSz = ret;
        ret = 0;
    }
    wc_FreeRsaKey(&myKey);
    wc_FreeRng(&rng);

    return ret;
}


static INLINE int myRsaVerify(WOLFSSL* ssl, byte* sig, word32 sigSz,
        byte** out,
        const byte* key, word32 keySz,
        void* ctx)
{
    int     ret;
    word32  idx = 0;
    RsaKey  myKey;

    (void)ssl;
    (void)ctx;

    wc_InitRsaKey(&myKey, NULL);

    ret = wc_RsaPublicKeyDecode(key, &idx, &myKey, keySz);
    if (ret == 0)
        ret = wc_RsaSSL_VerifyInline(sig, sigSz, out, &myKey);
    wc_FreeRsaKey(&myKey);

    return ret;
}


static INLINE int myRsaEnc(WOLFSSL* ssl, const byte* in, word32 inSz,
                           byte* out, word32* outSz, const byte* key,
                           word32 keySz, void* ctx)
{
    int     ret;
    word32  idx = 0;
    RsaKey  myKey;
    WC_RNG  rng;

    (void)ssl;
    (void)ctx;

    ret = wc_InitRng(&rng);
    if (ret != 0)
        return ret;

    wc_InitRsaKey(&myKey, NULL);

    ret = wc_RsaPublicKeyDecode(key, &idx, &myKey, keySz);
    if (ret == 0) {
        ret = wc_RsaPublicEncrypt(in, inSz, out, *outSz, &myKey, &rng);
        if (ret > 0) {
            *outSz = ret;
            ret = 0;  /* reset to success */
        }
    }
    wc_FreeRsaKey(&myKey);
    wc_FreeRng(&rng);

    return ret;
}

static INLINE int myRsaDec(WOLFSSL* ssl, byte* in, word32 inSz,
                           byte** out,
                           const byte* key, word32 keySz, void* ctx)
{
    int     ret;
    word32  idx = 0;
    RsaKey  myKey;

    (void)ssl;
    (void)ctx;

    wc_InitRsaKey(&myKey, NULL);

    ret = wc_RsaPrivateKeyDecode(key, &idx, &myKey, keySz);
    if (ret == 0) {
        ret = wc_RsaPrivateDecryptInline(in, inSz, out, &myKey);
    }
    wc_FreeRsaKey(&myKey);

    return ret;
}

#endif /* NO_RSA */

static INLINE void SetupPkCallbacks(WOLFSSL_CTX* ctx, WOLFSSL* ssl)
{
    (void)ctx;
    (void)ssl;

    #ifdef HAVE_ECC
        wolfSSL_CTX_SetEccSignCb(ctx, myEccSign);
        wolfSSL_CTX_SetEccVerifyCb(ctx, myEccVerify);
    #endif /* HAVE_ECC */
    #ifndef NO_RSA
        wolfSSL_CTX_SetRsaSignCb(ctx, myRsaSign);
        wolfSSL_CTX_SetRsaVerifyCb(ctx, myRsaVerify);
        wolfSSL_CTX_SetRsaEncCb(ctx, myRsaEnc);
        wolfSSL_CTX_SetRsaDecCb(ctx, myRsaDec);
    #endif /* NO_RSA */
}

#endif /* HAVE_PK_CALLBACKS */





#if defined(__hpux__) || defined(__MINGW32__) || defined (WOLFSSL_TIRTOS) \
                      || defined(_MSC_VER)

/* HP/UX doesn't have strsep, needed by test/suites.c */
static INLINE char* strsep(char **stringp, const char *delim)
{
    char* start;
    char* end;

    start = *stringp;
    if (start == NULL)
        return NULL;

    if ((end = strpbrk(start, delim))) {
        *end++ = '\0';
        *stringp = end;
    } else {
        *stringp = NULL;
    }

    return start;
}

#endif /* __hpux__ and others */

/* Create unique filename, len is length of tempfn name, assuming
   len does not include null terminating character,
   num is number of characters in tempfn name to randomize */
static INLINE const char* mymktemp(char *tempfn, int len, int num)
{
    int x, size;
    static const char alphanum[] = "0123456789ABCDEFGHIJKLMNOPQRSTUVWXYZ"
                                   "abcdefghijklmnopqrstuvwxyz";
    WC_RNG rng;
    byte   out;

    if (tempfn == NULL || len < 1 || num < 1 || len <= num) {
        printf("Bad input\n");
        return NULL;
    }

    size = len - 1;

    if (wc_InitRng(&rng) != 0) {
        printf("InitRng failed\n");
        return NULL;
    }

    for (x = size; x > size - num; x--) {
        if (wc_RNG_GenerateBlock(&rng,(byte*)&out, sizeof(out)) != 0) {
            printf("RNG_GenerateBlock failed\n");
            return NULL;
        }
        tempfn[x] = alphanum[out % (sizeof(alphanum) - 1)];
    }
    tempfn[len] = '\0';

    wc_FreeRng(&rng);

    return tempfn;
}



#if defined(HAVE_SESSION_TICKET) && defined(HAVE_CHACHA) && \
                                    defined(HAVE_POLY1305)

    #include <wolfssl/wolfcrypt/chacha20_poly1305.h>

    typedef struct key_ctx {
        byte name[WOLFSSL_TICKET_NAME_SZ];     /* name for this context */
        byte key[16];                          /* cipher key */
    } key_ctx;

    static key_ctx myKey_ctx;
    static WC_RNG myKey_rng;

    static INLINE int TicketInit(void)
    {
        int ret = wc_InitRng(&myKey_rng);
        if (ret != 0) return ret;

        ret = wc_RNG_GenerateBlock(&myKey_rng, myKey_ctx.key, sizeof(myKey_ctx.key));
        if (ret != 0) return ret;

        ret = wc_RNG_GenerateBlock(&myKey_rng, myKey_ctx.name,sizeof(myKey_ctx.name));
        if (ret != 0) return ret;

        return 0;
    }

    static INLINE void TicketCleanup(void)
    {
        wc_FreeRng(&myKey_rng);
    }

    static INLINE int myTicketEncCb(WOLFSSL* ssl,
                             byte key_name[WOLFSSL_TICKET_NAME_SZ],
                             byte iv[WOLFSSL_TICKET_IV_SZ],
                             byte mac[WOLFSSL_TICKET_MAC_SZ],
                             int enc, byte* ticket, int inLen, int* outLen,
                             void* userCtx)
    {
        (void)ssl;
        (void)userCtx;

        int ret;
        word16 sLen = htons(inLen);
        byte aad[WOLFSSL_TICKET_NAME_SZ + WOLFSSL_TICKET_IV_SZ + 2];
        int  aadSz = WOLFSSL_TICKET_NAME_SZ + WOLFSSL_TICKET_IV_SZ + 2;
        byte* tmp = aad;

        if (enc) {
            XMEMCPY(key_name, myKey_ctx.name, WOLFSSL_TICKET_NAME_SZ);

            ret = wc_RNG_GenerateBlock(&myKey_rng, iv, WOLFSSL_TICKET_IV_SZ);
            if (ret != 0) return WOLFSSL_TICKET_RET_REJECT;

            /* build aad from key name, iv, and length */
            XMEMCPY(tmp, key_name, WOLFSSL_TICKET_NAME_SZ);
            tmp += WOLFSSL_TICKET_NAME_SZ;
            XMEMCPY(tmp, iv, WOLFSSL_TICKET_IV_SZ);
            tmp += WOLFSSL_TICKET_IV_SZ;
            XMEMCPY(tmp, &sLen, 2);

            ret = wc_ChaCha20Poly1305_Encrypt(myKey_ctx.key, iv,
                                              aad, aadSz,
                                              ticket, inLen,
                                              ticket,
                                              mac);
            if (ret != 0) return WOLFSSL_TICKET_RET_REJECT;
            *outLen = inLen;  /* no padding in this mode */
        } else {
            /* decrypt */

            /* see if we know this key */
            if (XMEMCMP(key_name, myKey_ctx.name, WOLFSSL_TICKET_NAME_SZ) != 0){
                printf("client presented unknown ticket key name ");
                return WOLFSSL_TICKET_RET_FATAL;
            }

            /* build aad from key name, iv, and length */
            XMEMCPY(tmp, key_name, WOLFSSL_TICKET_NAME_SZ);
            tmp += WOLFSSL_TICKET_NAME_SZ;
            XMEMCPY(tmp, iv, WOLFSSL_TICKET_IV_SZ);
            tmp += WOLFSSL_TICKET_IV_SZ;
            XMEMCPY(tmp, &sLen, 2);

            ret = wc_ChaCha20Poly1305_Decrypt(myKey_ctx.key, iv,
                                              aad, aadSz,
                                              ticket, inLen,
                                              mac,
                                              ticket);
            if (ret != 0) return WOLFSSL_TICKET_RET_REJECT;
            *outLen = inLen;  /* no padding in this mode */
        }

        return WOLFSSL_TICKET_RET_OK;
    }

#endif  /* HAVE_SESSION_TICKET && CHACHA20 && POLY1305 */

#ifdef WOLFSSL_ASYNC_CRYPT
    static INLINE int AsyncCryptPoll(WOLFSSL* ssl)
    {
        int ret, eventCount = 0;
        WOLF_EVENT events[1];

        printf("Connect/Accept got WC_PENDING_E\n");

        ret = wolfSSL_poll(ssl, events, sizeof(events)/sizeof(WOLF_EVENT),
            WOLF_POLL_FLAG_CHECK_HW, &eventCount);
        if (ret == 0 && eventCount > 0) {
            ret = 1; /* Success */
        }

        return ret;
    }
#endif

static INLINE word16 GetRandomPort(void)
{
    word16 port = 0;

    /* Generate random port for testing */
    WC_RNG rng;
    if (wc_InitRng(&rng) == 0) {
        wc_RNG_GenerateBlock(&rng, (byte*)&port, sizeof(port));
        port |= 0xC000; /* Make sure its in the 49152 - 65535 range */
        wc_FreeRng(&rng);
    }
    return port;
}

#endif /* wolfSSL_TEST_H */<|MERGE_RESOLUTION|>--- conflicted
+++ resolved
@@ -860,29 +860,36 @@
 
 static INLINE void tcp_set_ready(func_args* args, word16 port, int ready_file)
 {
+    tcp_ready* ready = NULL;
+
+    (void) ready; /* Account for case when "ready" is not used */
+
 #if defined(_POSIX_THREADS) && defined(NO_MAIN_DRIVER) && !defined(__MINGW32__)
     /* signal ready to tcp_accept */
-    {
-        tcp_ready* ready = args->signal;
-        if (ready) {
-            pthread_mutex_lock(&ready->mutex);
-            ready->ready = 1;
-            ready->port = port;
-            pthread_cond_signal(&ready->cond);
-            pthread_mutex_unlock(&ready->mutex);
-        }
+    if (args)
+        ready = args->signal;
+    if (ready) {
+        pthread_mutex_lock(&ready->mutex);
+        ready->ready = 1;
+        ready->port = port;
+        pthread_cond_signal(&ready->cond);
+        pthread_mutex_unlock(&ready->mutex);
     }
 #elif defined (WOLFSSL_TIRTOS)
     /* Need mutex? */
-    tcp_ready* ready = args->signal;
-    ready->ready = 1;
-    ready->port = port;
+    if (args)
+        ready = args->signal;
+    if (ready) {
+        ready->ready = 1;
+        ready->port = port;
+    }
 #endif
 
     if (ready_file) {
 #ifndef NO_FILESYSTEM
         FILE* srf = NULL;
-        tcp_ready* ready = args ? args->signal : NULL;
+        if (args)
+            ready = args->signal;
 
         if (ready) {
             srf = fopen(ready->srfName, "w");
@@ -923,53 +930,7 @@
 
     if(do_listen) {
         tcp_listen(sockfd, &port, useAnyAddr, udp);
-
-<<<<<<< HEAD
         tcp_set_ready(args, port, ready_file);
-=======
-    #if defined(_POSIX_THREADS) && defined(NO_MAIN_DRIVER) && !defined(__MINGW32__)
-        /* signal ready to tcp_accept */
-        if (args)
-            ready = args->signal;
-        if (ready) {
-            pthread_mutex_lock(&ready->mutex);
-            ready->ready = 1;
-            ready->port = port;
-            pthread_cond_signal(&ready->cond);
-            pthread_mutex_unlock(&ready->mutex);
-        }
-    #elif defined (WOLFSSL_TIRTOS)
-        /* Need mutex? */
-        if (args)
-            ready = args->signal;
-        if (ready) {
-            ready->ready = 1;
-            ready->port = port;
-        }
-    #endif
-
-        if (ready_file) {
-        #ifndef NO_FILESYSTEM
-            FILE* srf = NULL;
-            if (args)
-                ready = args->signal;
-
-            if (ready) {
-                srf = fopen(ready->srfName, "w");
-
-                if (srf) {
-                    /* let's write port sever is listening on to ready file
-                       external monitor can then do ephemeral ports by passing
-                       -p 0 to server on supported platforms with -R ready_file
-                       client can then wait for existence of ready_file and see
-                       which port the server is listening on. */
-                    fprintf(srf, "%d\n", (int)port);
-                    fclose(srf);
-                }
-            }
-        #endif
-        }
->>>>>>> 504081e6
     }
 
     *clientfd = accept(*sockfd, (struct sockaddr*)&client,
