--- conflicted
+++ resolved
@@ -4291,7 +4291,10 @@
     /* wolfCrypt ASN tests */
     test_wc_GetPkcs8TraditionalOffset();
 
-<<<<<<< HEAD
+    /* wolfCrypt ECC tests */
+    test_wc_ecc_get_curve_size_from_name();
+    test_wc_ecc_get_curve_id_from_name();
+
     /*wolfcrypt */
     printf("\n-----------------wolfcrypt unit tests------------------\n");
     AssertFalse(test_wolfCrypt_Init());
@@ -4310,12 +4313,6 @@
     AssertFalse(test_wc_InitSha384());
     AssertFalse(test_wc_Sha384Update());
     AssertFalse(test_wc_Sha384Final());
-=======
-    /* wolfCrypt ECC tests */
-    test_wc_ecc_get_curve_size_from_name();
-    test_wc_ecc_get_curve_id_from_name();
-
->>>>>>> ccad9f55
     printf(" End API Tests\n");
 
 }